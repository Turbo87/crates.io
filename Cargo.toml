--- conflicted
+++ resolved
@@ -68,13 +68,8 @@
 reqwest = { version = "=0.11.10", features = ["blocking", "gzip", "json"] }
 scheduled-thread-pool = "=0.2.6"
 semver = { version = "=1.0.10", features = ["serde"] }
-<<<<<<< HEAD
 sentry = { version = "=0.26.0", features = ["tracing"] }
-sentry-conduit = { version = "=0.5.0", default-features = false }
-=======
-sentry = { version = "=0.24.3", features = ["tracing"] }
 sentry-conduit = { version = "=0.6.0", default-features = false }
->>>>>>> 449adfd4
 serde = { version = "=1.0.137", features = ["derive"] }
 serde_json = "=1.0.81"
 sha2 = "=0.10.2"
