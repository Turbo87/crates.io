import Ember from 'ember';
import PaginationMixin from 'cargo/mixins/pagination';

const { computed } = Ember;

export default Ember.ArrayController.extend(PaginationMixin, {
    queryParams: ['q', 'page', 'per_page'],
    q: null,
    page: '1',
    per_page: 10,

<<<<<<< HEAD
    totalItems: computed('model', function() {
=======
    name: function() {
      return this.get("q") + " - Cargo search";
    }.property('model'),

    totalItems: function() {
>>>>>>> 12dc9810
        return this.store.metadataFor('crate').total;
    })
});<|MERGE_RESOLUTION|>--- conflicted
+++ resolved
@@ -9,15 +9,11 @@
     page: '1',
     per_page: 10,
 
-<<<<<<< HEAD
+    name: computed('model', function() {
+      return this.get("q") + " - Cargo search";
+    }),
+
     totalItems: computed('model', function() {
-=======
-    name: function() {
-      return this.get("q") + " - Cargo search";
-    }.property('model'),
-
-    totalItems: function() {
->>>>>>> 12dc9810
         return this.store.metadataFor('crate').total;
     })
 });