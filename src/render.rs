<<<<<<< HEAD
use ammonia::{Builder, UrlRelative};
use comrak;
use std::borrow::Cow;
use url::Url;
=======
use ammonia::Builder;
use comrak;
use htmlescape::encode_minimal;
>>>>>>> 630e1517

use util::CargoResult;

/// Context for markdown to HTML rendering.
#[allow(missing_debug_implementations)]
<<<<<<< HEAD
pub struct MarkdownRenderer<'a> {
=======
struct MarkdownRenderer<'a> {
>>>>>>> 630e1517
    html_sanitizer: Builder<'a>,
}

impl<'a> MarkdownRenderer<'a> {
    /// Creates a new renderer instance.
<<<<<<< HEAD
    ///
    /// Per `markdown_to_html`, `base_url` is the base URL prepended to any
    /// relative links in the input document.  See that function for more detail.
    fn new(base_url: Option<&'a str>) -> MarkdownRenderer<'a> {
=======
    fn new() -> MarkdownRenderer<'a> {
>>>>>>> 630e1517
        let tags = [
            "a",
            "b",
            "blockquote",
            "br",
            "code",
            "dd",
            "del",
            "dl",
            "dt",
            "em",
            "h1",
            "h2",
            "h3",
            "hr",
            "i",
            "img",
            "input",
            "kbd",
            "li",
            "ol",
            "p",
            "pre",
            "s",
            "strike",
            "strong",
            "sub",
            "sup",
            "table",
            "tbody",
            "td",
            "th",
            "thead",
            "tr",
            "ul",
            "hr",
            "span",
        ].iter()
            .cloned()
            .collect();
        let tag_attributes = [
<<<<<<< HEAD
            ("a", ["href", "target"].iter().cloned().collect()),
=======
            ("a", ["href", "id", "target"].iter().cloned().collect()),
>>>>>>> 630e1517
            (
                "img",
                ["width", "height", "src", "alt", "align"]
                    .iter()
                    .cloned()
                    .collect(),
            ),
            (
                "input",
                ["checked", "disabled", "type"].iter().cloned().collect(),
            ),
        ].iter()
            .cloned()
            .collect();
        let allowed_classes = [
            (
                "code",
                [
                    "language-bash",
                    "language-clike",
                    "language-glsl",
                    "language-go",
                    "language-ini",
                    "language-javascript",
                    "language-json",
                    "language-markup",
                    "language-protobuf",
                    "language-ruby",
                    "language-rust",
                    "language-scss",
                    "language-sql",
                    "yaml",
                ].iter()
                    .cloned()
                    .collect(),
            ),
        ].iter()
            .cloned()
            .collect();
<<<<<<< HEAD

        let sanitizer_base_url = base_url.map(|s| s.to_string());

        fn constrain_closure<F>(f: F) -> F
        where
            F: for<'a> Fn(&'a str) -> Option<Cow<'a, str>> + Send + Sync,
        {
            f
        }

        let relative_url_sanitizer = constrain_closure(move |url| {
            let mut new_url = sanitizer_base_url.clone().unwrap();
            if !new_url.ends_with('/') {
                new_url.push('/');
            }
            new_url += "blob/master";
            if !url.starts_with('/') {
                new_url.push('/');
            }
            new_url += url;
            Some(Cow::Owned(new_url))
        });

        let use_relative = if let Some(base_url) = base_url {
            if let Ok(url) = Url::parse(base_url) {
                url.host_str() == Some("github.com") || url.host_str() == Some("gitlab.com")
                    || url.host_str() == Some("bitbucket.org")
            } else {
                false
            }
        } else {
            false
        };

=======
>>>>>>> 630e1517
        let mut html_sanitizer = Builder::new();
        html_sanitizer
            .link_rel(Some("nofollow noopener noreferrer"))
            .tags(tags)
            .tag_attributes(tag_attributes)
            .allowed_classes(allowed_classes)
<<<<<<< HEAD
            .url_relative(if use_relative {
                UrlRelative::Custom(Box::new(relative_url_sanitizer))
            } else {
                UrlRelative::Deny
            });

=======
            .id_prefix(Some("user-content-"));
>>>>>>> 630e1517
        MarkdownRenderer {
            html_sanitizer: html_sanitizer,
        }
    }

    /// Renders the given markdown to HTML using the current settings.
    fn to_html(&self, text: &str) -> CargoResult<String> {
        let options = comrak::ComrakOptions {
            ext_autolink: true,
            ext_strikethrough: true,
            ext_table: true,
            ext_tagfilter: true,
            ext_tasklist: true,
            ext_header_ids: Some("user-content-".to_string()),
            ..comrak::ComrakOptions::default()
        };
        let rendered = comrak::markdown_to_html(text, &options);
        Ok(self.html_sanitizer.clean(&rendered).to_string())
<<<<<<< HEAD
=======
    }
}

impl<'a> Default for MarkdownRenderer<'a> {
    fn default() -> Self {
        Self::new()
>>>>>>> 630e1517
    }
}

/// Renders Markdown text to sanitized HTML.
fn markdown_to_html(text: &str) -> CargoResult<String> {
    let renderer = MarkdownRenderer::new();
    renderer.to_html(text)
}

/// Any readme with a filename ending in one of these extensions will be rendered as Markdown.
/// Note we also render a readme as Markdown if _no_ extension is on the filename.
static MARKDOWN_EXTENSIONS: [&'static str; 7] = [
    ".md",
    ".markdown",
    ".mdown",
    ".mdwn",
    ".mkd",
    ".mkdn",
    ".mkdown",
];

/// Renders a readme to sanitized HTML.  An appropriate rendering method is chosen depending
/// on the extension of the supplied filename.
///
/// The returned text should not contain any harmful HTML tag or attribute (such as iframe,
/// onclick, onmouseover, etc.).
///
/// The `base_url` parameter will be used as the base for any relative links found in the
/// Markdown, as long as its host part is github.com, gitlab.com, or bitbucket.org.  The
/// supplied URL will be used as a directory base whether or not the relative link is
/// prefixed with '/'.  If `None` is passed, relative links will be omitted.
///
/// # Examples
///
/// ```
/// use render::render_to_html;
///
/// let text = "[Rust](https://rust-lang.org/) is an awesome *systems programming* language!";
<<<<<<< HEAD
/// let rendered = markdown_to_html(text, None)?;
/// ```
pub fn markdown_to_html(text: &str, base_url: Option<&str>) -> CargoResult<String> {
    let renderer = MarkdownRenderer::new(base_url);
    renderer.to_html(text)
=======
/// let rendered = readme_to_html(text, "README.md")?;
/// ```
pub fn readme_to_html(text: &str, filename: &str) -> CargoResult<String> {
    let filename = filename.to_lowercase();

    if !filename.contains('.') || MARKDOWN_EXTENSIONS.iter().any(|e| filename.ends_with(e)) {
        return markdown_to_html(text);
    }

    Ok(encode_minimal(text).replace("\n", "<br>\n"))
>>>>>>> 630e1517
}

#[cfg(test)]
mod tests {
    use super::*;

    #[test]
    fn empty_text() {
        let text = "";
        let result = markdown_to_html(text, None).unwrap();
        assert_eq!(result, "");
    }

    #[test]
    fn text_with_script_tag() {
        let text = "foo_readme\n\n<script>alert('Hello World')</script>";
        let result = markdown_to_html(text, None).unwrap();
        assert_eq!(
            result,
            "<p>foo_readme</p>\n&lt;script&gt;alert(\'Hello World\')&lt;/script&gt;\n"
        );
    }

    #[test]
    fn text_with_iframe_tag() {
        let text = "foo_readme\n\n<iframe>alert('Hello World')</iframe>";
        let result = markdown_to_html(text, None).unwrap();
        assert_eq!(
            result,
            "<p>foo_readme</p>\n&lt;iframe&gt;alert(\'Hello World\')&lt;/iframe&gt;\n"
        );
    }

    #[test]
    fn text_with_unknown_tag() {
        let text = "foo_readme\n\n<unknown>alert('Hello World')</unknown>";
        let result = markdown_to_html(text, None).unwrap();
        assert_eq!(result, "<p>foo_readme</p>\n<p>alert(\'Hello World\')</p>\n");
    }

    #[test]
    fn text_with_inline_javascript() {
        let text = r#"foo_readme\n\n<a href="https://crates.io/crates/cargo-registry" onclick="window.alert('Got you')">Crate page</a>"#;
        let result = markdown_to_html(text, None).unwrap();
        assert_eq!(
            result,
            "<p>foo_readme\\n\\n<a href=\"https://crates.io/crates/cargo-registry\" rel=\"nofollow noopener noreferrer\">Crate page</a></p>\n"
        );
    }

    // See https://github.com/kivikakk/comrak/issues/37. This panic happened
    // in comrak 0.1.8 but was fixed in 0.1.9.
    #[test]
    fn text_with_fancy_single_quotes() {
        let text = r#"wb’"#;
        let result = markdown_to_html(text, None).unwrap();
        assert_eq!(result, "<p>wb’</p>\n");
    }

    #[test]
    fn code_block_with_syntax_highlighting() {
        let code_block = r#"```rust \
                            println!("Hello World"); \
                           ```"#;
        let result = markdown_to_html(code_block, None).unwrap();
        assert!(result.contains("<code class=\"language-rust\">"));
    }

    #[test]
    fn text_with_forbidden_class_attribute() {
        let text = "<p class='bad-class'>Hello World!</p>";
        let result = markdown_to_html(text, None).unwrap();
        assert_eq!(result, "<p>Hello World!</p>\n");
    }

    #[test]
<<<<<<< HEAD
    fn relative_links() {
        let absolute = "[hi](/hi)";
        let relative = "[there](there)";

        for host in &["github.com", "gitlab.com", "bitbucket.org"] {
            for &extra_slash in &[true, false] {
                let url = format!(
                    "https://{}/rust-lang/test{}",
                    host,
                    if extra_slash { "/" } else { "" }
                );

                let result = markdown_to_html(absolute, Some(&url)).unwrap();
                assert_eq!(
                    result,
                    format!(
                        "<p><a href=\"https://{}/rust-lang/test/blob/master/hi\" rel=\"nofollow noopener noreferrer\">hi</a></p>\n",
                        host
                    )
                );

                let result = markdown_to_html(relative, Some(&url)).unwrap();
                assert_eq!(
                    result,
                    format!(
                        "<p><a href=\"https://{}/rust-lang/test/blob/master/there\" rel=\"nofollow noopener noreferrer\">there</a></p>\n",
                        host
                    )
                );
            }
        }

        let result = markdown_to_html(absolute, Some("https://google.com/")).unwrap();
        assert_eq!(
            result,
            "<p><a rel=\"nofollow noopener noreferrer\">hi</a></p>\n"
=======
    fn readme_to_html_renders_markdown() {
        for f in &["README", "readme.md", "README.MARKDOWN", "whatever.mkd"] {
            assert_eq!(
                readme_to_html("*lobster*", f).unwrap(),
                "<p><em>lobster</em></p>\n"
            );
        }
    }

    #[test]
    fn readme_to_html_renders_other_things() {
        for f in &["readme.exe", "readem.org", "blah.adoc"] {
            assert_eq!(
                readme_to_html("<script>lobster</script>\n\nis my friend\n", f).unwrap(),
                "&lt;script&gt;lobster&lt;/script&gt;<br>\n<br>\nis my friend<br>\n"
            );
        }
    }

    #[test]
    fn header_has_tags() {
        let text = "# My crate\n\nHello, world!\n";
        let result = markdown_to_html(text).unwrap();
        assert_eq!(
            result,
            "<h1><a href=\"#my-crate\" id=\"user-content-my-crate\" rel=\"nofollow noopener noreferrer\"></a>My crate</h1>\n<p>Hello, world!</p>\n"
>>>>>>> 630e1517
        );
    }

    #[test]
<<<<<<< HEAD
    fn absolute_links_dont_get_resolved() {
        let readme_text = "[![Crates.io](https://img.shields.io/crates/v/clap.svg)](https://crates.io/crates/clap)";
        let repository = "https://github.com/kbknapp/clap-rs/";

        let result = markdown_to_html(readme_text, Some(&repository)).unwrap();
        assert_eq!(
            result,
            "<a href=\"https://crates.io/crates/clap\" rel=\"nofollow noopener noreferrer\"><img src=\"https://img.shields.io/crates/v/clap.svg\" /></a>\n"
=======
    fn manual_anchor_is_sanitized() {
        let text = "<h1><a href=\"#my-crate\" id=\"my-crate\"></a>My crate</h1>\n<p>Hello, world!</p>\n";
        let result = markdown_to_html(text).unwrap();
        assert_eq!(
            result,
            "<h1><a href=\"#my-crate\" id=\"user-content-my-crate\" rel=\"nofollow noopener noreferrer\"></a>My crate</h1>\n<p>Hello, world!</p>\n"
>>>>>>> 630e1517
        );
    }
}<|MERGE_RESOLUTION|>--- conflicted
+++ resolved
@@ -1,36 +1,23 @@
-<<<<<<< HEAD
 use ammonia::{Builder, UrlRelative};
 use comrak;
+use htmlescape::encode_minimal;
 use std::borrow::Cow;
 use url::Url;
-=======
-use ammonia::Builder;
-use comrak;
-use htmlescape::encode_minimal;
->>>>>>> 630e1517
 
 use util::CargoResult;
 
 /// Context for markdown to HTML rendering.
 #[allow(missing_debug_implementations)]
-<<<<<<< HEAD
-pub struct MarkdownRenderer<'a> {
-=======
 struct MarkdownRenderer<'a> {
->>>>>>> 630e1517
     html_sanitizer: Builder<'a>,
 }
 
 impl<'a> MarkdownRenderer<'a> {
     /// Creates a new renderer instance.
-<<<<<<< HEAD
     ///
     /// Per `markdown_to_html`, `base_url` is the base URL prepended to any
     /// relative links in the input document.  See that function for more detail.
     fn new(base_url: Option<&'a str>) -> MarkdownRenderer<'a> {
-=======
-    fn new() -> MarkdownRenderer<'a> {
->>>>>>> 630e1517
         let tags = [
             "a",
             "b",
@@ -72,11 +59,7 @@
             .cloned()
             .collect();
         let tag_attributes = [
-<<<<<<< HEAD
-            ("a", ["href", "target"].iter().cloned().collect()),
-=======
             ("a", ["href", "id", "target"].iter().cloned().collect()),
->>>>>>> 630e1517
             (
                 "img",
                 ["width", "height", "src", "alt", "align"]
@@ -116,7 +99,6 @@
         ].iter()
             .cloned()
             .collect();
-<<<<<<< HEAD
 
         let sanitizer_base_url = base_url.map(|s| s.to_string());
 
@@ -127,7 +109,19 @@
             f
         }
 
+        let unrelative_url_sanitizer = constrain_closure(|url| {
+            if url.starts_with("#") {
+                return Some(Cow::Borrowed(url));
+            }
+
+            return None;
+        });
+
         let relative_url_sanitizer = constrain_closure(move |url| {
+            if url.starts_with("#") {
+                return Some(Cow::Borrowed(url));
+            }
+
             let mut new_url = sanitizer_base_url.clone().unwrap();
             if !new_url.ends_with('/') {
                 new_url.push('/');
@@ -142,7 +136,8 @@
 
         let use_relative = if let Some(base_url) = base_url {
             if let Ok(url) = Url::parse(base_url) {
-                url.host_str() == Some("github.com") || url.host_str() == Some("gitlab.com")
+                url.host_str() == Some("github.com")
+                    || url.host_str() == Some("gitlab.com")
                     || url.host_str() == Some("bitbucket.org")
             } else {
                 false
@@ -151,24 +146,19 @@
             false
         };
 
-=======
->>>>>>> 630e1517
         let mut html_sanitizer = Builder::new();
         html_sanitizer
             .link_rel(Some("nofollow noopener noreferrer"))
             .tags(tags)
             .tag_attributes(tag_attributes)
             .allowed_classes(allowed_classes)
-<<<<<<< HEAD
             .url_relative(if use_relative {
                 UrlRelative::Custom(Box::new(relative_url_sanitizer))
             } else {
-                UrlRelative::Deny
-            });
-
-=======
+                UrlRelative::Custom(Box::new(unrelative_url_sanitizer))
+            })
             .id_prefix(Some("user-content-"));
->>>>>>> 630e1517
+
         MarkdownRenderer {
             html_sanitizer: html_sanitizer,
         }
@@ -187,21 +177,12 @@
         };
         let rendered = comrak::markdown_to_html(text, &options);
         Ok(self.html_sanitizer.clean(&rendered).to_string())
-<<<<<<< HEAD
-=======
     }
 }
 
-impl<'a> Default for MarkdownRenderer<'a> {
-    fn default() -> Self {
-        Self::new()
->>>>>>> 630e1517
-    }
-}
-
 /// Renders Markdown text to sanitized HTML.
-fn markdown_to_html(text: &str) -> CargoResult<String> {
-    let renderer = MarkdownRenderer::new();
+fn markdown_to_html(text: &str, base_url: Option<&str>) -> CargoResult<String> {
+    let renderer = MarkdownRenderer::new(base_url);
     renderer.to_html(text)
 }
 
@@ -234,24 +215,16 @@
 /// use render::render_to_html;
 ///
 /// let text = "[Rust](https://rust-lang.org/) is an awesome *systems programming* language!";
-<<<<<<< HEAD
-/// let rendered = markdown_to_html(text, None)?;
+/// let rendered = readme_to_html(text, "README.md", None)?;
 /// ```
-pub fn markdown_to_html(text: &str, base_url: Option<&str>) -> CargoResult<String> {
-    let renderer = MarkdownRenderer::new(base_url);
-    renderer.to_html(text)
-=======
-/// let rendered = readme_to_html(text, "README.md")?;
-/// ```
-pub fn readme_to_html(text: &str, filename: &str) -> CargoResult<String> {
+pub fn readme_to_html(text: &str, filename: &str, base_url: Option<&str>) -> CargoResult<String> {
     let filename = filename.to_lowercase();
 
     if !filename.contains('.') || MARKDOWN_EXTENSIONS.iter().any(|e| filename.ends_with(e)) {
-        return markdown_to_html(text);
+        return markdown_to_html(text, base_url);
     }
 
     Ok(encode_minimal(text).replace("\n", "<br>\n"))
->>>>>>> 630e1517
 }
 
 #[cfg(test)]
@@ -328,7 +301,6 @@
     }
 
     #[test]
-<<<<<<< HEAD
     fn relative_links() {
         let absolute = "[hi](/hi)";
         let relative = "[there](there)";
@@ -365,11 +337,26 @@
         assert_eq!(
             result,
             "<p><a rel=\"nofollow noopener noreferrer\">hi</a></p>\n"
-=======
+        );
+    }
+
+    #[test]
+    fn absolute_links_dont_get_resolved() {
+        let readme_text = "[![Crates.io](https://img.shields.io/crates/v/clap.svg)](https://crates.io/crates/clap)";
+        let repository = "https://github.com/kbknapp/clap-rs/";
+        let result = markdown_to_html(readme_text, Some(&repository)).unwrap();
+
+        assert_eq!(
+            result,
+            "<p><a href=\"https://crates.io/crates/clap\" rel=\"nofollow noopener noreferrer\"><img src=\"https://img.shields.io/crates/v/clap.svg\"></a></p>\n"
+        );
+    }
+
+    #[test]
     fn readme_to_html_renders_markdown() {
         for f in &["README", "readme.md", "README.MARKDOWN", "whatever.mkd"] {
             assert_eq!(
-                readme_to_html("*lobster*", f).unwrap(),
+                readme_to_html("*lobster*", f, None).unwrap(),
                 "<p><em>lobster</em></p>\n"
             );
         }
@@ -379,7 +366,7 @@
     fn readme_to_html_renders_other_things() {
         for f in &["readme.exe", "readem.org", "blah.adoc"] {
             assert_eq!(
-                readme_to_html("<script>lobster</script>\n\nis my friend\n", f).unwrap(),
+                readme_to_html("<script>lobster</script>\n\nis my friend\n", f, None).unwrap(),
                 "&lt;script&gt;lobster&lt;/script&gt;<br>\n<br>\nis my friend<br>\n"
             );
         }
@@ -388,32 +375,20 @@
     #[test]
     fn header_has_tags() {
         let text = "# My crate\n\nHello, world!\n";
-        let result = markdown_to_html(text).unwrap();
+        let result = markdown_to_html(text, None).unwrap();
         assert_eq!(
             result,
             "<h1><a href=\"#my-crate\" id=\"user-content-my-crate\" rel=\"nofollow noopener noreferrer\"></a>My crate</h1>\n<p>Hello, world!</p>\n"
->>>>>>> 630e1517
-        );
-    }
-
-    #[test]
-<<<<<<< HEAD
-    fn absolute_links_dont_get_resolved() {
-        let readme_text = "[![Crates.io](https://img.shields.io/crates/v/clap.svg)](https://crates.io/crates/clap)";
-        let repository = "https://github.com/kbknapp/clap-rs/";
-
-        let result = markdown_to_html(readme_text, Some(&repository)).unwrap();
-        assert_eq!(
-            result,
-            "<a href=\"https://crates.io/crates/clap\" rel=\"nofollow noopener noreferrer\"><img src=\"https://img.shields.io/crates/v/clap.svg\" /></a>\n"
-=======
+        );
+    }
+
+    #[test]
     fn manual_anchor_is_sanitized() {
         let text = "<h1><a href=\"#my-crate\" id=\"my-crate\"></a>My crate</h1>\n<p>Hello, world!</p>\n";
-        let result = markdown_to_html(text).unwrap();
+        let result = markdown_to_html(text, None).unwrap();
         assert_eq!(
             result,
             "<h1><a href=\"#my-crate\" id=\"user-content-my-crate\" rel=\"nofollow noopener noreferrer\"></a>My crate</h1>\n<p>Hello, world!</p>\n"
->>>>>>> 630e1517
         );
     }
 }