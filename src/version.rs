use std::collections::HashMap;

use conduit::{Request, Response};
use conduit_router::RequestParams;
use diesel;
use diesel::pg::{Pg, PgConnection};
use diesel::prelude::*;
use pg::GenericConnection;
use pg::rows::Row;
use semver;
use serde_json;
use time::{Duration, Timespec, now_utc, strptime};
use url;

use app::RequestApp;
use db::RequestTransaction;
use dependency::{Dependency, EncodableDependency};
use download::{VersionDownload, EncodableVersionDownload};
use git;
use owner::{rights, Rights};
use schema::*;
use user::RequestUser;
use util::errors::CargoError;
use util::{RequestUtils, CargoResult, ChainError, internal, human};
use {Model, Crate};
use license_exprs;

#[derive(Clone, Identifiable, Associations, Debug)]
#[belongs_to(Crate)]
pub struct Version {
    pub id: i32,
    pub crate_id: i32,
    pub num: semver::Version,
    pub updated_at: Timespec,
    pub created_at: Timespec,
    pub downloads: i32,
    pub features: HashMap<String, Vec<String>>,
    pub yanked: bool,
    pub license: Option<String>,
}

#[derive(Insertable, Debug)]
#[table_name = "versions"]
pub struct NewVersion {
    crate_id: i32,
    num: String,
    features: String,
    license: Option<String>,
}

<<<<<<< HEAD
#[derive(RustcEncodable, RustcDecodable, Debug)]
=======
#[derive(Debug)]
pub struct Author {
    pub name: String,
}

#[derive(Serialize, Deserialize, Debug)]
>>>>>>> 5ffc714b
pub struct EncodableVersion {
    pub id: i32,
    pub krate: String,
    pub num: String,
    pub dl_path: String,
    pub updated_at: String,
    pub created_at: String,
    pub downloads: i32,
    pub features: HashMap<String, Vec<String>>,
    pub yanked: bool,
    pub license: Option<String>,
    pub links: VersionLinks,
}

#[derive(Serialize, Deserialize, Debug)]
pub struct VersionLinks {
    pub dependencies: String,
    pub version_downloads: String,
    pub authors: String,
}

impl Version {
    pub fn find_by_num(
        conn: &GenericConnection,
        crate_id: i32,
        num: &semver::Version,
    ) -> CargoResult<Option<Version>> {
        let num = num.to_string();
        let stmt = conn.prepare(
            "SELECT * FROM versions \
             WHERE crate_id = $1 AND num = $2",
        )?;
        let rows = stmt.query(&[&crate_id, &num])?;
        Ok(rows.iter().next().map(|r| Model::from_row(&r)))
    }

    pub fn insert(
        conn: &GenericConnection,
        crate_id: i32,
        num: &semver::Version,
        features: &HashMap<String, Vec<String>>,
        authors: &[String],
    ) -> CargoResult<Version> {
        let num = num.to_string();
        let features = serde_json::to_string(features).unwrap();
        let stmt = conn.prepare(
            "INSERT INTO versions \
             (crate_id, num, features) \
             VALUES ($1, $2, $3) \
             RETURNING *",
        )?;
        let rows = stmt.query(&[&crate_id, &num, &features])?;
        let ret: Version = Model::from_row(&rows.iter().next().chain_error(
            || internal("no version returned"),
        )?);
        for author in authors {
            ret.add_author(conn, author)?;
        }
        Ok(ret)
    }

    pub fn valid(version: &str) -> bool {
        semver::Version::parse(version).is_ok()
    }

    pub fn encodable(self, crate_name: &str) -> EncodableVersion {
        let Version {
            id,
            num,
            updated_at,
            created_at,
            downloads,
            features,
            yanked,
            license,
            ..
        } = self;
        let num = num.to_string();
        EncodableVersion {
            dl_path: format!("/api/v1/crates/{}/{}/download", crate_name, num),
            num: num.clone(),
            id: id,
            krate: crate_name.to_string(),
            updated_at: ::encode_time(updated_at),
            created_at: ::encode_time(created_at),
            downloads: downloads,
            features: features,
            yanked: yanked,
            license: license,
            links: VersionLinks {
                dependencies: format!("/api/v1/crates/{}/{}/dependencies", crate_name, num),
                version_downloads: format!("/api/v1/crates/{}/{}/downloads", crate_name, num),
                authors: format!("/api/v1/crates/{}/{}/authors", crate_name, num),
            },
        }
    }

    /// Returns (dependency, crate dependency name)
    pub fn dependencies(&self, conn: &PgConnection) -> QueryResult<Vec<(Dependency, String)>> {
        Dependency::belonging_to(self)
            .inner_join(crates::table)
            .select((dependencies::all_columns, crates::name))
            .order((dependencies::optional, crates::name))
            .load(conn)
    }

    pub fn add_author(&self, conn: &GenericConnection, name: &str) -> CargoResult<()> {
        conn.execute(
            "INSERT INTO version_authors (version_id, name)
                           VALUES ($1, $2)",
            &[&self.id, &name],
        )?;
        Ok(())
    }

    pub fn yank(&self, conn: &GenericConnection, yanked: bool) -> CargoResult<()> {
        conn.execute(
            "UPDATE versions SET yanked = $1 WHERE id = $2",
            &[&yanked, &self.id],
        )?;
        Ok(())
    }

    pub fn max<T>(versions: T) -> semver::Version
    where
        T: IntoIterator<Item = semver::Version>,
    {
        versions.into_iter().max().unwrap_or_else(|| {
            semver::Version {
                major: 0,
                minor: 0,
                patch: 0,
                pre: vec![],
                build: vec![],
            }
        })
    }
}

impl NewVersion {
    pub fn new(
        crate_id: i32,
        num: &semver::Version,
        features: &HashMap<String, Vec<String>>,
        license: Option<String>,
        license_file: Option<&str>,
    ) -> CargoResult<Self> {
        let features = serde_json::to_string(features)?;

        let mut new_version = NewVersion {
            crate_id: crate_id,
            num: num.to_string(),
            features: features,
            license: license,
        };

        new_version.validate_license(license_file)?;

        Ok(new_version)
    }

    pub fn save(&self, conn: &PgConnection, authors: &[String]) -> CargoResult<Version> {
        use diesel::{select, insert};
        use diesel::expression::dsl::exists;
        use schema::versions::dsl::*;

        let already_uploaded = versions.filter(crate_id.eq(self.crate_id)).filter(
            num.eq(&self.num),
        );
        if select(exists(already_uploaded)).get_result(conn)? {
            return Err(human(&format_args!(
                "crate version `{}` is already \
                 uploaded",
                self.num
            )));
        }

        conn.transaction(|| {
            let version = insert(self).into(versions).get_result::<Version>(conn)?;

            let new_authors = authors
                .iter()
                .map(|s| {
                    NewAuthor {
                        version_id: version.id,
                        name: &*s,
                    }
                })
                .collect::<Vec<_>>();

            insert(&new_authors).into(version_authors::table).execute(
                conn,
            )?;
            Ok(version)
        })
    }

    fn validate_license(&mut self, license_file: Option<&str>) -> CargoResult<()> {
        if let Some(ref license) = self.license {
            for part in license.split('/') {
                license_exprs::validate_license_expr(part).map_err(|e| {
                    human(&format_args!(
                        "{}; see http://opensource.org/licenses \
                         for options, and http://spdx.org/licenses/ \
                         for their identifiers",
                        e
                    ))
                })?;
            }
        } else if license_file.is_some() {
            // If no license is given, but a license file is given, flag this
            // crate as having a nonstandard license. Note that we don't
            // actually do anything else with license_file currently.
            self.license = Some(String::from("non-standard"));
        }
        Ok(())
    }
}

#[derive(Insertable, Debug)]
#[table_name = "version_authors"]
struct NewAuthor<'a> {
    version_id: i32,
    name: &'a str,
}

impl Queryable<versions::SqlType, Pg> for Version {
    type Row = (i32, i32, String, Timespec, Timespec, i32, Option<String>, bool, Option<String>);

    fn build(row: Self::Row) -> Self {
        let features = row.6
            .map(|s| serde_json::from_str(&s).unwrap())
            .unwrap_or_else(HashMap::new);
        Version {
            id: row.0,
            crate_id: row.1,
            num: semver::Version::parse(&row.2).unwrap(),
            updated_at: row.3,
            created_at: row.4,
            downloads: row.5,
            features: features,
            yanked: row.7,
            license: row.8,
        }
    }
}

impl Model for Version {
    fn from_row(row: &Row) -> Version {
        let num: String = row.get("num");
        let features: Option<String> = row.get("features");
        let features = features
            .map(|s| serde_json::from_str(&s).unwrap())
            .unwrap_or_else(HashMap::new);
        Version {
            id: row.get("id"),
            crate_id: row.get("crate_id"),
            num: semver::Version::parse(&num).unwrap(),
            updated_at: row.get("updated_at"),
            created_at: row.get("created_at"),
            downloads: row.get("downloads"),
            features: features,
            yanked: row.get("yanked"),
            license: row.get("license"),
        }
    }
    fn table_name(_: Option<Version>) -> &'static str {
        "versions"
    }
}

/// Handles the `GET /versions` route.
// FIXME: where/how is this used?
pub fn index(req: &mut Request) -> CargoResult<Response> {
    use diesel::expression::dsl::any;
    let conn = req.db_conn()?;

    // Extract all ids requested.
    let query = url::form_urlencoded::parse(req.query_string().unwrap_or("").as_bytes());
    let ids = query
        .filter_map(|(ref a, ref b)| if *a == "ids[]" {
            b.parse().ok()
        } else {
            None
        })
        .collect::<Vec<i32>>();

    let versions = versions::table
        .inner_join(crates::table)
        .select((versions::all_columns, crates::name))
        .filter(versions::id.eq(any(ids)))
        .load::<(Version, String)>(&*conn)?
        .into_iter()
        .map(|(version, crate_name)| version.encodable(&crate_name))
        .collect();

    #[derive(Serialize)]
    struct R {
        versions: Vec<EncodableVersion>,
    }
    Ok(req.json(&R { versions: versions }))
}

/// Handles the `GET /versions/:version_id` route.
pub fn show(req: &mut Request) -> CargoResult<Response> {
    let (version, krate) = match req.params().find("crate_id") {
        Some(..) => version_and_crate(req)?,
        None => {
            let id = &req.params()["version_id"];
            let id = id.parse().unwrap_or(0);
            let conn = req.db_conn()?;
            versions::table
                .find(id)
                .inner_join(crates::table)
                .select((versions::all_columns, ::krate::ALL_COLUMNS))
                .first(&*conn)?
        }
    };

    #[derive(Serialize)]
    struct R {
        version: EncodableVersion,
    }
    Ok(req.json(&R { version: version.encodable(&krate.name) }))
}

fn version_and_crate(req: &mut Request) -> CargoResult<(Version, Crate)> {
    let crate_name = &req.params()["crate_id"];
    let semver = &req.params()["version"];
    if semver::Version::parse(semver).is_err() {
        return Err(human(&format_args!("invalid semver: {}", semver)));
    };
    let conn = req.db_conn()?;
    let krate = Crate::by_name(crate_name).first::<Crate>(&*conn)?;
    let version = Version::belonging_to(&krate)
        .filter(versions::num.eq(semver))
        .first(&*conn)
        .map_err(|_| {
            human(&format_args!(
                "crate `{}` does not have a version `{}`",
                crate_name,
                semver
            ))
        })?;
    Ok((version, krate))
}

/// Handles the `GET /crates/:crate_id/:version/dependencies` route.
pub fn dependencies(req: &mut Request) -> CargoResult<Response> {
    let (version, _) = version_and_crate(req)?;
    let conn = req.db_conn()?;
    let deps = version.dependencies(&*conn)?;
    let deps = deps.into_iter()
        .map(|(dep, crate_name)| dep.encodable(&crate_name, None))
        .collect();

    #[derive(Serialize)]
    struct R {
        dependencies: Vec<EncodableDependency>,
    }
    Ok(req.json(&R { dependencies: deps }))
}

/// Handles the `GET /crates/:crate_id/:version/downloads` route.
pub fn downloads(req: &mut Request) -> CargoResult<Response> {
    use diesel::expression::dsl::date;
    let (version, _) = version_and_crate(req)?;
    let conn = req.db_conn()?;
    let cutoff_end_date = req.query()
        .get("before_date")
        .and_then(|d| strptime(d, "%Y-%m-%d").ok())
        .unwrap_or_else(now_utc)
        .to_timespec();
    let cutoff_start_date = cutoff_end_date + Duration::days(-89);

    let downloads = VersionDownload::belonging_to(&version)
        .filter(version_downloads::date.between(
            date(cutoff_start_date)..
                date(cutoff_end_date),
        ))
        .order(version_downloads::date)
        .load(&*conn)?
        .into_iter()
        .map(VersionDownload::encodable)
        .collect();

    #[derive(Serialize)]
    struct R {
        version_downloads: Vec<EncodableVersionDownload>,
    }
    Ok(req.json(&R { version_downloads: downloads }))
}

/// Handles the `GET /crates/:crate_id/:version/authors` route.
pub fn authors(req: &mut Request) -> CargoResult<Response> {
    let (version, _) = version_and_crate(req)?;
    let conn = req.db_conn()?;
    let names = version_authors::table
        .filter(version_authors::version_id.eq(version.id))
        .select(version_authors::name)
        .order(version_authors::name)
        .load(&*conn)?;

    // It was imagined that we wold associate authors with users.
    // This was never implemented. This complicated return struct
    // is all that is left, hear for backwards compatibility.
    #[derive(Serialize)]
    struct R {
        users: Vec<::user::EncodableUser>,
        meta: Meta,
    }
    #[derive(Serialize)]
    struct Meta {
        names: Vec<String>,
    }
    Ok(req.json(&R {
        users: vec![],
        meta: Meta { names: names },
    }))
}

/// Handles the `DELETE /crates/:crate_id/:version/yank` route.
pub fn yank(req: &mut Request) -> CargoResult<Response> {
    modify_yank(req, true)
}

/// Handles the `PUT /crates/:crate_id/:version/unyank` route.
pub fn unyank(req: &mut Request) -> CargoResult<Response> {
    modify_yank(req, false)
}

fn modify_yank(req: &mut Request, yanked: bool) -> CargoResult<Response> {
    let (version, krate) = version_and_crate(req)?;
    let user = req.user()?;
    let conn = req.db_conn()?;
    let owners = krate.owners(&conn)?;
    if rights(req.app(), &owners, user)? < Rights::Publish {
        return Err(human("must already be an owner to yank or unyank"));
    }

    if version.yanked != yanked {
        conn.transaction::<_, Box<CargoError>, _>(|| {
            diesel::update(&version)
                .set(versions::yanked.eq(yanked))
                .execute(&*conn)?;
            git::yank(&**req.app(), &krate.name, &version.num, yanked)?;
            Ok(())
        })?;
    }

    #[derive(Serialize)]
    struct R {
        ok: bool,
    }
    Ok(req.json(&R { ok: true }))
}<|MERGE_RESOLUTION|>--- conflicted
+++ resolved
@@ -48,16 +48,7 @@
     license: Option<String>,
 }
 
-<<<<<<< HEAD
-#[derive(RustcEncodable, RustcDecodable, Debug)]
-=======
-#[derive(Debug)]
-pub struct Author {
-    pub name: String,
-}
-
 #[derive(Serialize, Deserialize, Debug)]
->>>>>>> 5ffc714b
 pub struct EncodableVersion {
     pub id: i32,
     pub krate: String,
